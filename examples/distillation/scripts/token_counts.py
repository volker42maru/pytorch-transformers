# coding=utf-8
# Copyright 2019-present, the HuggingFace Inc. team.
#
# Licensed under the Apache License, Version 2.0 (the "License");
# you may not use this file except in compliance with the License.
# You may obtain a copy of the License at
#
#     http://www.apache.org/licenses/LICENSE-2.0
#
# Unless required by applicable law or agreed to in writing, software
# distributed under the License is distributed on an "AS IS" BASIS,
# WITHOUT WARRANTIES OR CONDITIONS OF ANY KIND, either express or implied.
# See the License for the specific language governing permissions and
# limitations under the License.
"""
Preprocessing script before training the distilled model.
"""
import argparse
<<<<<<< HEAD
import pickle

from examples.distillation.utils import logger
=======
import logging
import pickle
from collections import Counter


logging.basicConfig(
    format="%(asctime)s - %(levelname)s - %(name)s -   %(message)s", datefmt="%m/%d/%Y %H:%M:%S", level=logging.INFO
)
logger = logging.getLogger(__name__)
>>>>>>> 92f8ce2e

if __name__ == "__main__":
    parser = argparse.ArgumentParser(
        description="Token Counts for smoothing the masking probabilities in MLM (cf XLM/word2vec)"
    )
    parser.add_argument(
        "--data_file", type=str, default="data/dump.bert-base-uncased.pickle", help="The binarized dataset."
    )
    parser.add_argument(
        "--token_counts_dump", type=str, default="data/token_counts.bert-base-uncased.pickle", help="The dump file."
    )
    parser.add_argument("--vocab_size", default=30522, type=int)
    args = parser.parse_args()

    logger.info(f"Loading data from {args.data_file}")
    with open(args.data_file, "rb") as fp:
        data = pickle.load(fp)

    logger.info("Counting occurences for MLM.")
    counter = Counter()
    for tk_ids in data:
        counter.update(tk_ids)
    counts = [0] * args.vocab_size
    for k, v in counter.items():
        counts[k] = v

    logger.info(f"Dump to {args.token_counts_dump}")
    with open(args.token_counts_dump, "wb") as handle:
        pickle.dump(counts, handle, protocol=pickle.HIGHEST_PROTOCOL)<|MERGE_RESOLUTION|>--- conflicted
+++ resolved
@@ -16,11 +16,6 @@
 Preprocessing script before training the distilled model.
 """
 import argparse
-<<<<<<< HEAD
-import pickle
-
-from examples.distillation.utils import logger
-=======
 import logging
 import pickle
 from collections import Counter
@@ -30,7 +25,6 @@
     format="%(asctime)s - %(levelname)s - %(name)s -   %(message)s", datefmt="%m/%d/%Y %H:%M:%S", level=logging.INFO
 )
 logger = logging.getLogger(__name__)
->>>>>>> 92f8ce2e
 
 if __name__ == "__main__":
     parser = argparse.ArgumentParser(
